##############################################################################
# Copyright (c) 2013, Lawrence Livermore National Security, LLC.
# Produced at the Lawrence Livermore National Laboratory.
#
# This file is part of Spack.
# Written by Todd Gamblin, tgamblin@llnl.gov, All rights reserved.
# LLNL-CODE-647188
#
# For details, see https://github.com/llnl/spack
# Please also see the LICENSE file for our notice and the LGPL.
#
# This program is free software; you can redistribute it and/or modify
# it under the terms of the GNU General Public License (as published by
# the Free Software Foundation) version 2.1 dated February 1999.
#
# This program is distributed in the hope that it will be useful, but
# WITHOUT ANY WARRANTY; without even the IMPLIED WARRANTY OF
# MERCHANTABILITY or FITNESS FOR A PARTICULAR PURPOSE. See the terms and
# conditions of the GNU General Public License for more details.
#
# You should have received a copy of the GNU Lesser General Public License
# along with this program; if not, write to the Free Software Foundation,
# Inc., 59 Temple Place, Suite 330, Boston, MA 02111-1307 USA
##############################################################################
from spack import *

from contextlib import closing
from glob import glob
import sys

class Gcc(Package):
    """The GNU Compiler Collection includes front ends for C, C++,
       Objective-C, Fortran, and Java."""
    homepage = "https://gcc.gnu.org"

    url = "http://open-source-box.org/gcc/gcc-4.9.2/gcc-4.9.2.tar.bz2"
    list_url = 'http://open-source-box.org/gcc/'
    list_depth = 2

    version('5.3.0', 'c9616fd448f980259c31de613e575719')
    version('5.2.0', 'a51bcfeb3da7dd4c623e27207ed43467')
    version('4.9.3', '6f831b4d251872736e8e9cc09746f327')
    version('4.9.2', '4df8ee253b7f3863ad0b86359cd39c43')
    version('4.9.1', 'fddf71348546af523353bd43d34919c1')
    version('4.8.5', '80d2c2982a3392bb0b89673ff136e223')
    version('4.8.4', '5a84a30839b2aca22a2d723de2a626ec')
    version('4.7.4', '4c696da46297de6ae77a82797d2abe28')
    version('4.6.4', 'b407a3d1480c11667f293bfb1f17d1a4')
    version('4.5.4', '27e459c2566b8209ab064570e1b378f7')

    variant('binutils', default=sys.platform != 'darwin',
        description="Build via binutils")
    variant('gold', default=sys.platform != 'darwin',
        description="Build the gold linker plugin for ld-based LTO")

    depends_on("mpfr")
    depends_on("gmp")
<<<<<<< HEAD
    depends_on("mpc", when='@4.5:')
    depends_on("isl", when='@5.0:')
    depends_on("binutils~libiberty", when='~gold')
    depends_on("binutils~libiberty+gold", when='+gold')
=======
    depends_on("mpc")     # when @4.5:
    depends_on("binutils~libiberty", when='+binutils ~gold')
    depends_on("binutils~libiberty+gold", when='+binutils +gold')
>>>>>>> 8e33cc1a

    #depends_on("ppl")
    #depends_on("cloog")

    def install(self, spec, prefix):
        # libjava/configure needs a minor fix to install into spack paths.
        filter_file(r"'@.*@'", "'@[[:alnum:]]*@'", 'libjava/configure',
            string=True)

        enabled_languages = set(('c', 'c++', 'fortran', 'java', 'objc'))
        if spec.satisfies("@4.7.1:") and sys.platform != 'darwin':
            enabled_languages.add('go')

        # Generic options to compile GCC
        options = ["--prefix=%s" % prefix,
                   "--libdir=%s/lib64" % prefix,
                   "--disable-multilib",
                   "--enable-languages=" + ','.join(enabled_languages),
                   "--with-mpc=%s" % spec['mpc'].prefix,
                   "--with-mpfr=%s" % spec['mpfr'].prefix,
                   "--with-gmp=%s" % spec['gmp'].prefix,
                   "--enable-lto",
                   "--with-quad"]
        # Binutils
        if spec.satisfies('+binutils'):
            static_bootstrap_flags = "-static-libstdc++ -static-libgcc"
            binutils_options = ["--with-sysroot=/",
                                "--with-stage1-ldflags=%s %s" %
                                    (self.rpath_args, static_bootstrap_flags),
                                "--with-boot-ldflags=%s %s" %
                                    (self.rpath_args, static_bootstrap_flags),
                                "--with-gnu-ld",
                                "--with-ld=%s/bin/ld" % spec['binutils'].prefix,
                                "--with-gnu-as",
                                "--with-as=%s/bin/as" % spec['binutils'].prefix]
            options.extend(binutils_options)
        # Isl
        if 'isl' in spec:
            isl_options = ["--with-isl=%s" % spec['isl'].prefix]
            options.extend(isl_options)

        build_dir = join_path(self.stage.path, 'spack-build')
        configure = Executable( join_path(self.stage.source_path, 'configure') )
        with working_dir(build_dir, create=True):
            # Rest of install is straightforward.
            configure(*options)
            make()
            make("install")

        self.write_rpath_specs()


    @property
    def spec_dir(self):
        # e.g. lib64/gcc/x86_64-unknown-linux-gnu/4.9.2
        spec_dir = glob("%s/lib64/gcc/*/*" % self.prefix)
        return spec_dir[0] if spec_dir else None


    def write_rpath_specs(self):
        """Generate a spec file so the linker adds a rpath to the libs
           the compiler used to build the executable."""
        if not self.spec_dir:
            tty.warn("Could not install specs for %s." %
                self.spec.format('$_$@'))
            return

        gcc = Executable(join_path(self.prefix.bin, 'gcc'))
        lines = gcc('-dumpspecs', output=str).strip().split("\n")
        specs_file = join_path(self.spec_dir, 'specs')
        with closing(open(specs_file, 'w')) as out:
            for line in lines:
                out.write(line + "\n")
                if line.startswith("*link:"):
                    out.write("-rpath %s/lib:%s/lib64 \\\n" %
                        (self.prefix, self.prefix))
        set_install_permissions(specs_file)<|MERGE_RESOLUTION|>--- conflicted
+++ resolved
@@ -55,17 +55,12 @@
 
     depends_on("mpfr")
     depends_on("gmp")
-<<<<<<< HEAD
     depends_on("mpc", when='@4.5:')
     depends_on("isl", when='@5.0:')
-    depends_on("binutils~libiberty", when='~gold')
-    depends_on("binutils~libiberty+gold", when='+gold')
-=======
-    depends_on("mpc")     # when @4.5:
     depends_on("binutils~libiberty", when='+binutils ~gold')
     depends_on("binutils~libiberty+gold", when='+binutils +gold')
->>>>>>> 8e33cc1a
 
+    # TODO: integrate these libraries.
     #depends_on("ppl")
     #depends_on("cloog")
 
