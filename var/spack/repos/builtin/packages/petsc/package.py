--- conflicted
+++ resolved
@@ -16,19 +16,9 @@
     """
 
     homepage = "http://www.mcs.anl.gov/petsc/index.html"
-<<<<<<< HEAD
-=======
     url = "http://ftp.mcs.anl.gov/pub/petsc/release-snapshots/petsc-lite-3.13.0.tar.gz"
->>>>>>> 86496093
     git = "https://gitlab.com/petsc/petsc.git"
     maintainers = ['balay', 'barrysmith', 'jedbrown']
-
-    def url_for_version(self, version):
-        if version >= Version('3.13.0'):
-            # petsc-lite tarballs are smaller by skipping docs/examples (available online)
-            return "http://ftp.mcs.anl.gov/pub/petsc/release-snapshots/petsc-lite-{}.tar.gz".format(version)
-        else:
-            return "http://ftp.mcs.anl.gov/pub/petsc/release-snapshots/petsc-{}.tar.gz".format(version)
 
     version('develop', branch='master')
     version('xsdk-0.2.0', tag='xsdk-0.2.0')
@@ -157,12 +147,8 @@
     depends_on('metis@5:~int64', when='@3.8:+metis~int64')
     depends_on('metis@5:+int64', when='@3.8:+metis+int64')
 
-<<<<<<< HEAD
-    depends_on('hdf5@:1.10.99+mpi', when='+hdf5+mpi')
-=======
-    depends_on('hdf5@:1.10.99+mpi+hl+fortran', when='@:3.12.99+hdf5+mpi')
-    depends_on('hdf5+mpi+hl+fortran', when='@3.13:+hdf5+mpi')
->>>>>>> 86496093
+    depends_on('hdf5@:1.10.99+mpi', when='@:3.12.99+hdf5+mpi')
+    depends_on('hdf5+mpi', when='@3.13:+hdf5+mpi')
     depends_on('zlib', when='+hdf5')
     depends_on('parmetis', when='+metis+mpi')
     depends_on('valgrind', when='+valgrind')
@@ -176,8 +162,8 @@
     depends_on('hypre@2.14:~internal-superlu+int64', when='@3.9+hypre+mpi~complex+int64')
     depends_on('hypre@xsdk-0.2.0~internal-superlu+int64', when='@xsdk-0.2.0+hypre+mpi~complex+int64')
     depends_on('hypre@xsdk-0.2.0~internal-superlu~int64', when='@xsdk-0.2.0+hypre+mpi~complex~int64')
-    depends_on('hypre~internal-superlu+int64', when='@develop+hypre+mpi~complex+int64')
-    depends_on('hypre~internal-superlu~int64', when='@develop+hypre+mpi~complex~int64')
+    depends_on('hypre@develop~internal-superlu+int64', when='@develop+hypre+mpi~complex+int64')
+    depends_on('hypre@develop~internal-superlu~int64', when='@develop+hypre+mpi~complex~int64')
     depends_on('superlu-dist@:4.3~int64', when='@3.4.4:3.6.4+superlu-dist+mpi~int64')
     depends_on('superlu-dist@:4.3+int64', when='@3.4.4:3.6.4+superlu-dist+mpi+int64')
     depends_on('superlu-dist@5.0.0:5.1.3~int64', when='@3.7:3.7.99+superlu-dist+mpi~int64')
